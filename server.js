--- conflicted
+++ resolved
@@ -1,487 +1,474 @@
-/**
- * This file is part of the Virtual Game Table distribution 
- * Copyright (c) 2015-2021 Jack Childress (Sankey).
- * 
- * This program is free software: you can redistribute it and/or modify  
- * it under the terms of the GNU General Public License as published by  
- * the Free Software Foundation, version 3.
- *
- * This program is distributed in the hope that it will be useful, but 
- * WITHOUT ANY WARRANTY; without even the implied warranty of 
- * MERCHANTABILITY or FITNESS FOR A PARTICULAR PURPOSE. See the GNU 
- * General Public License for more details.
- *
- * You should have received a copy of the GNU General Public License 
- * along with this program. If not, see <http://www.gnu.org/licenses/>.
- */
-
-
-// Everything about the current game state that can be sent in a data packet
-var state = {
-  clients: {},              // List of client data
-  pieces : {},              // List of piece properties
-  hands  : {},              // list of hand properties
-  t_simulated_lag : 0,      // Simulated lag when routing packets.
-  t_full_update   : 4000,   // How often to send a full update
-  t_block_update  : 3000,   // How long to wait after the last update before including a piece in a full update
-}; // see also reset_game();
-
-// State keys that should not be set by clients with server commands (/set)
-var state_keys_no_set = [
-  'clients', 
-  'pieces', 
-  'hands',
-];
-
-
-
-// Versions included in external_scripts
-jquery_version    = 'jquery-3.5.1.min.js';
-pixi_version      = 'pixi.min.js';
-howler_version    = 'howler.min.js';
-
-// requirements
-var fs   = require('fs');                     // file system stuff
-var app  = require('express')();              // routing handler
-var http = require('http').createServer(app); // listening
-var io   = require('socket.io')(http);        // fast input/output
-var fun  = require('./common/fun');           // My common functions
-
-
-// Set the initial state without messing up the clients
-function reset_game() {
-  fun.log_date('Resetting game...');
-
-  // Reset the key components
-  state.pieces = {};
-  state.hands  = {};
-
-  // Now send all the clients this info
-  for(id in state.clients) send_state(id);
-}
-reset_game();
-
-
-// port upon which the server listens
-fun.log_date('\nArguments:');
-for(var n in process.argv) fun.log_date(process.argv[n]);
-
-// find out if a game name and port was supplied
-game_name = process.argv[2];
-port      = parseInt(process.argv[3]);
-
-if(game_name == '0') game_name = 'default';
-if(port      ==  0 ) port      = 38000;
-
-// get the directories
-var root_directory = process.cwd();
-
-// This is the order of searching for files.
-var private_directory  = root_directory + '/private/'  + game_name
-var games_directory    = root_directory + '/games/'    + game_name;
-var common_directory   = root_directory + '/common';
-
-// change to the root directory
-fun.log_date('\nSearch Order:');
-fun.log_date('  '+private_directory);
-fun.log_date('  '+games_directory);
-fun.log_date('  '+common_directory);
-fun.log_date('  '+root_directory+'\n');
-
-/**
- * See if the full path exists.
- * @param {string} path 
- */
-function file_exists(path) { return fs.existsSync(path); }
-
-/**
- * Returns the path to the appropriate file, following the priority
- * private_directory, games_directory, common_directory
- */
-function find_file(path) {
-  //fun.log_date(' Searching for', path, 'in');
-  var paths = [
-    private_directory +'/'+path,
-    games_directory   +'/'+path,
-    common_directory  +'/'+path,
-    root_directory    +'/'+path
-  ] 
-  
-  for(var n in paths) {if(file_exists(paths[n])) return paths[n];}
-
-  fun.log_date('  FILE NOT FOUND:', path);
-  return common_directory+'/images/nofile.png';
-}
-
-/**
- * Searches for the path, and, if found, sends it using the response object
- * @param {response} response
- * @param {path-like string} path 
- */
-function send_file(response, path) {
-  var full_path = find_file(path);
-  if(full_path) response.sendFile(full_path);
-}
-
-function html_encode(s) {
-  // Thanks Stack Exchange.
-  return s.replace(/[\u00A0-\u9999<>\&]/gim, function(i) {return '&#'+i.charCodeAt(0)+';';});
-}
-
-
-
-///////////////////
-// FILE REQUESTS //
-///////////////////
-
-// External Scripts
-app.get('/external_scripts/pixi.js', function(request, response) {
-  response.sendFile(root_directory + '/external_scripts/' + pixi_version); } );
-
-app.get('/socket.io.js', function(request, response) {
-  response.sendFile(root_directory + '/node_modules/socket.io-client/dist/socket.io.js'); } );
-
-app.get('/socket.io.js.map', function(request, response) {
-  response.sendFile(root_directory + '/node_modules/socket.io-client/dist/socket.io.js.map'); } );
-  
-app.get('/external_scripts/jquery.js', function(request, response) {
-  response.sendFile(root_directory + '/external_scripts/' + jquery_version); } );
-
-app.get('/external_scripts/howler.js', function(request, response) {
-  response.sendFile(root_directory + '/external_scripts/' + howler_version); } );
-  
-app.get('/',          function(request, response) {send_file(response, 'index.html')    ;} );
-app.get('/:f',        function(request, response) {send_file(response, request.params.f);} );
-
-app.get('/:z/:i',       function(request, response) {send_file(response, request.params.z+'/'+request.params.i                                          );} );
-app.get('/:z/:d/:i',    function(request, response) {send_file(response, request.params.z+'/'+request.params.d+'/'+request.params.i                     );} );
-app.get('/:z/:a/:b/:c', function(request, response) {send_file(response, request.params.z+'/'+request.params.a+'/'+request.params.b+'/'+request.params.c);} );
-app.get('/common/avatars/:i', function(request, response) {send_file(response, 'common/avatars/' +request.params.i);} );
-app.get('/private/avatars/:i',function(request, response) {send_file(response, 'private/avatars/'+request.params.i);} );
-
-
-
-////////////////////////////
-// Lag simulator
-////////////////////////////
-
-/**
- * Routes the supplied data to the supplied handler function after a delay.
- * @param {function} handler // Function that receives the data after state.t_simulated_lag
- * @param {*} data           // Incoming data.
- */
-function delay_function(handler, data) {
-
-  // If we have a simulated lag, delay the handling of this data
-  // Note I think it would be a bad simulation if we allow this lag to vary here,
-  // because this would re-order the data, which is ensured to be in order by the TCP 
-  // protocol.
-  if(state.t_simulated_lag) setTimeout(function(){handler(data)}, state.t_simulated_lag);
-  
-  // Otherwise, just run the handler on the data.
-  else handler(data);
-}
-
-/**
- * Emits the data on the supplied socket with the supplied key, after a delay (if not zero).
- * @param {socket} socket 
- * @param {String} key 
- * @param {*} data 
- */
-function delay_send(socket, key, data) {
-  if(socket) {
-    if(state.t_simulated_lag) setTimeout(function(){socket.emit(key,data)}, t_simulated_lag);
-    else                                            socket.emit(key,data);
-  }
-}
-
-
-
-///////////////////////////////////////////
-// Thread for what to do with new client //
-///////////////////////////////////////////
-
-var sockets     = {}; // Socket objects, sorted by id
-var last_id     = 1;  // Last assigned id; incremented with each client
-
-// Names for new players
-var first_names = ['pants', 'n00b', '1337', 'dirt', 
-                   'trash', 'no', 'terrible', 'nono'];
-var last_names  = ['tastic', 'cakes', 'pants', 'face', 'n00b', 'juice', 
-                   'bag', 'hole', 'friend', 'skillet', 'person'];
-
-// Sends the game state to the specified client id
-function send_state(id) {
-  fun.log_date('NETS_state to', id);
-
-  // Send it
-  delay_send(sockets[id], 'state', [id, state]);
-}     
-
-
-
-
-
-// When a client connects
-io.on('connection', function(socket) {
-
-  // Put the id somewhere safe.
-  socket.id = last_id++;
-
-  // Save this socket, sorted by id
-  sockets[socket.id] = socket;
-
-  /** 
-   * My own function that sends the supplied data to everyone else; 
-   * socket.broadcast.emit is not working right. 
-   */
-  function broadcast(key, data) {
-    for (id in state.clients) 
-      if(id != socket.id) delay_send(sockets[id], key, data);
-  }
-
-  // Add a new client to the list
-  if(state.clients) {
-    state.clients[socket.id] = {
-      'id'     : socket.id, 
-      'name'   : fun.random_array_element(first_names)+fun.random_array_element(last_names),
-      'team'   : 0,
-    };
-    fun.log_date('CLIENT', socket.id, 'CONNECTED');
-  } 
-  else fun.log_date('ERROR: state.clients does not exist!');
-  
-  // Summarize existing state.clients
-  for(n in state.clients) fun.log_date(' ', n, state.clients[n]);
-
-  ////////////////////////////
-  // Queries sent by client
-  ////////////////////////////
-
-  // Client says hello, asks for game state.
-  function on_hallo(data) {
-    fun.log_date(socket.id, 'NETR_hallo', data);
-    var name = data[0]; // string
-    var team = data[1]; // integer
-    
-    // Update the client name
-    if(name != '' && socket && state.clients) state.clients[socket.id].name = name;
-    if(              socket && state.clients) state.clients[socket.id].team = team;
-
-    // Send the full game state
-    send_state(socket.id);
-
-    // Tell everyone else just the client list (socket.brodcast.emit is not working)
-    broadcast('clients', state.clients);
-  }
-  socket.on('hallo', function(data) {delay_function(on_hallo, data)});
-
-
-  // Team or name change from clients
-  function on_clients(clients) {
-    fun.log_date('NETR_clients_'+String(socket.id));
-
-    // Update the clients list
-    if(clients) state.clients = clients;
-    else fun.log_date('  ERROR: no clients provided!');
-
-    // Send the game state
-    delay_send(io, 'clients', clients);
-  }
-  socket.on('clients', function(data) {delay_function(on_clients, data)});
-
-
-
-  // received a chat message
-  function on_chat(message) {
-    fun.log_date(socket.id, 'Received-chat:', socket.id, state.clients[socket.id].name, message);
-
-    // If the message starts with "/" it's a server command
-    if(message[0]=='/') {
-
-      // Split it by space
-      var s = message.split(' ');
-
-      // Reset to defaults
-      if(s[0] == '/reset') reset_game();
-
-      // Boot client by name
-      else if(s[0] == '/boot') {
-
-        // Find the client by name and boot them
-        for(var id in state.clients) if(state.clients[id].name == s[1]) {
-          delay_send(io, 'chat', [0, 'Booting ' + s[1] + '.']);
-          sockets[id].emit('yabooted');
-          sockets[id].disconnect(true);
-        }
-      }
-
-      // Set a variable
-      else if(s[0] == '/set') {
-
-        // If we can set it
-        if(s[1] in state && !state_keys_no_set.includes(s[1]) && s.length==3) {
-        
-          // Update
-          state[s[1]] = parseFloat(s[2]);
-
-          // Remember for next time
-          state_defaults[s[1]] = state[s[1]];
-
-          // Send the state to everyone
-          for(var id in sockets) send_state(id);
-        }
-
-        // Send the current settings.
-        s = 'OPTIONS:';
-        for(var key in state) if(!state_keys_no_set.includes(key)) s = s + '\n' + key + ' ' + state[key];
-        delay_send(socket, 'chat', [socket.id,s]);
-      }
-    } // end of "message starts with /"
-
-    // Send a normal chat
-    else delay_send(io, 'chat', [socket.id,html_encode(message)]);
-  }
-  socket.on('chat', function(data) {delay_function(on_chat, data)});
-
-  // Player says something. data = [player_index, key, interrupt]
-  function on_say(data) {
-    fun.log_date('NETR_say_'+String(socket.id), data);
-    
-    // Relay it to everyone else
-    broadcast('say', data);
-  }
-  socket.on('say', function(data) {delay_function(on_say, data)});
-
-  /** Player sends us their queue */
-  function on_q(data) { fun.log_date('NETR_q_'+String(socket.id), 'nq =', data[0], 'with', Object.keys(data[1]).length, 'Pieces', Object.keys(data[2]).length, 'Hands');
-    var nq       = data[0];
-    var q_pieces = data[1];
-    var q_hands  = data[2];
-    var k, update_server_piece;
-
-    // Loop over the incoming pieces q by id.
-    for(var id in q_pieces) { 
-
-      // Make sure we have a place to hold the data in the global list
-      if(!state.pieces[id]) state.pieces[id] = {};
-
-<<<<<<< HEAD
-      // For each piece, loop over attributes and either
-      //  1. transfer to state or 
-      //  2. defer to state, depending on who is holding the piece
-      for(k in q_pieces[id]) {
-        
-        // If no one is holding it (0 or undefined) OR the current holder matches the requested holder
-        // JACK: Problem: every 'ih' = 'socket.id'
-        if(!state.pieces[id]['ih'] || state.pieces[id]['ih'] == socket.id) {
-=======
-      // First make sure the holder exists in the current socket list
-      if(state.pieces[id]['ih'] && !(String(state.pieces[id]['ih']) in sockets)) {
-        //console.log('  holder socket.id', String(state.pieces[id]['ih']), 'not in', Object.keys(sockets), 'removing');
-        delete state.pieces[id]['ih'];
-        delete state.pieces[id]['ih.i'];
-        delete state.pieces[id]['ih.n'];
-      }
-
-      // If no one is hold it (0 or undefined) OR the holder is this client, update the server state for this piece
-      // Otherwise, we update the incoming q_pieces state with that of the server
-      update_server_piece = !state.pieces[id]['ih'] || state.pieces[id]['ih'] == socket.id;
-      
-      //if(update_server_piece) console.log('  piece id', id, '-> server');
-      //else                    console.log('  server -> piece id', id);
-
-      // Loop over attributes and transfer or defer to state, depending on who is holding the piece
-      for(k in q_pieces[id]) {
-        
-        // If it is valid to update the server state for this piece
-        if(update_server_piece) {
->>>>>>> 247977e4
-
-          // Update the state with the value, last setter, and last setter nq.
-          state.pieces[id][k]      = q_pieces[id][k];
-          state.pieces[id][k+'.i'] = q_pieces[id][k+'.i'] = socket.id;
-          state.pieces[id][k+'.n'] = q_pieces[id][k+'.n'] = nq;
-        }
-        
-        // Otherwise overwrite the q_pieces entry
-        else {
-          // Defer to the state's value, last setter, and last setter's nq
-          q_pieces[id][k]      = state.pieces[id][k];
-          q_pieces[id][k+'.i'] = state.pieces[id][k+'.i'];
-          q_pieces[id][k+'.n'] = state.pieces[id][k+'.i'];
-        }
-
-      } // end of corrective loop over attributes
-    } // end of loop over pieces
-
-    // Loop over the hands q.
-    for(var id in q_hands) {
-
-      // Store the supplied properties
-      if(!state.hands[id]) state.hands[id] = {};
-      for(var k in q_hands[id]) state.hands[id][k] = q_hands[id][k];
-    }
-
-    delay_send(io, 'q', [socket.id, nq, q_pieces, q_hands]);
-    //broadcast('q', [socket.id, q_pieces, q_hands]); // Leads to unsync
-  }
-  socket.on('q', function(data) {delay_function(on_q, data)});
-
-  // handle the disconnect
-  function on_disconnect(data) {
-    // Get the id asap before it disappears (annoying)
-    var id = socket.id;
-
-    // find the client index
-    fun.log_date(id, "disconnecting.", data);
-    
-    // Delete the client data. Socket will delete itself
-    if(state.clients) delete state.clients[id];  
-
-    // Delete the socket from the list
-    if(sockets[id]) delete sockets[id];
-
-    // tell the world!
-    delay_send(io, 'clients', state.clients);
-  }
-  socket.on('disconnect', function(data) {delay_function(on_disconnect, data)});
-
-}); // end of io.on('connection')
-
-
-
-// Send a full update to everyone, excluding recently touched pieces
-function send_full_update() { 
-  
-  /*// Loop over all the pieces we know about, and add the long untouched pieces to 
-  // the outbound queue
-  var q_pieces = {};
-  var t        = Date.now();
-  for(var id in state.pieces) { var p = state.pieces[id];
-    
-    // If it's been awhile since anyone touched this piece, add it.
-    if(t-p['tq'] > state.t_block_update) q_pieces[id] = p;
-  }*/
-
-  // Send the queue
-  fun.log_date('send_full_update()', Object.keys(state.pieces).length, 'pieces');
-  delay_send(io, 'q', [0, 0, state.pieces, {}]);
-
-  // Start the next full update
-  setTimeout(send_full_update, state.t_full_update);
-
-}; send_full_update(); // end / launch of send_full_update()
-
-
-// Start a timer for maintenance / updates
-setInterval(function() {
-
-}, 250);
-
-
-
-// actually start listening for requests
-http.listen(port, function() {
-  fun.log_date('listening on port '+String(port));
-});
+/**
+ * This file is part of the Virtual Game Table distribution 
+ * Copyright (c) 2015-2021 Jack Childress (Sankey).
+ * 
+ * This program is free software: you can redistribute it and/or modify  
+ * it under the terms of the GNU General Public License as published by  
+ * the Free Software Foundation, version 3.
+ *
+ * This program is distributed in the hope that it will be useful, but 
+ * WITHOUT ANY WARRANTY; without even the implied warranty of 
+ * MERCHANTABILITY or FITNESS FOR A PARTICULAR PURPOSE. See the GNU 
+ * General Public License for more details.
+ *
+ * You should have received a copy of the GNU General Public License 
+ * along with this program. If not, see <http://www.gnu.org/licenses/>.
+ */
+
+
+// Everything about the current game state that can be sent in a data packet
+var state = {
+  clients: {},              // List of client data
+  pieces : {},              // List of piece properties
+  hands  : {},              // list of hand properties
+  t_simulated_lag : 0,      // Simulated lag when routing packets.
+  t_full_update   : 4000,   // How often to send a full update
+  t_block_update  : 3000,   // How long to wait after the last update before including a piece in a full update
+}; // see also reset_game();
+
+// State keys that should not be set by clients with server commands (/set)
+var state_keys_no_set = [
+  'clients', 
+  'pieces', 
+  'hands',
+];
+
+
+
+// Versions included in external_scripts
+jquery_version    = 'jquery-3.5.1.min.js';
+pixi_version      = 'pixi.min.js';
+howler_version    = 'howler.min.js';
+
+// requirements
+var fs   = require('fs');                     // file system stuff
+var app  = require('express')();              // routing handler
+var http = require('http').createServer(app); // listening
+var io   = require('socket.io')(http);        // fast input/output
+var fun  = require('./common/fun');           // My common functions
+
+
+// Set the initial state without messing up the clients
+function reset_game() {
+  fun.log_date('Resetting game...');
+
+  // Reset the key components
+  state.pieces = {};
+  state.hands  = {};
+
+  // Now send all the clients this info
+  for(id in state.clients) send_state(id);
+}
+reset_game();
+
+
+// port upon which the server listens
+fun.log_date('\nArguments:');
+for(var n in process.argv) fun.log_date(process.argv[n]);
+
+// find out if a game name and port was supplied
+game_name = process.argv[2];
+port      = parseInt(process.argv[3]);
+
+if(game_name == '0') game_name = 'default';
+if(port      ==  0 ) port      = 38000;
+
+// get the directories
+var root_directory = process.cwd();
+
+// This is the order of searching for files.
+var private_directory  = root_directory + '/private/'  + game_name
+var games_directory    = root_directory + '/games/'    + game_name;
+var common_directory   = root_directory + '/common';
+
+// change to the root directory
+fun.log_date('\nSearch Order:');
+fun.log_date('  '+private_directory);
+fun.log_date('  '+games_directory);
+fun.log_date('  '+common_directory);
+fun.log_date('  '+root_directory+'\n');
+
+/**
+ * See if the full path exists.
+ * @param {string} path 
+ */
+function file_exists(path) { return fs.existsSync(path); }
+
+/**
+ * Returns the path to the appropriate file, following the priority
+ * private_directory, games_directory, common_directory
+ */
+function find_file(path) {
+  //fun.log_date(' Searching for', path, 'in');
+  var paths = [
+    private_directory +'/'+path,
+    games_directory   +'/'+path,
+    common_directory  +'/'+path,
+    root_directory    +'/'+path
+  ] 
+  
+  for(var n in paths) {if(file_exists(paths[n])) return paths[n];}
+
+  fun.log_date('  FILE NOT FOUND:', path);
+  return common_directory+'/images/nofile.png';
+}
+
+/**
+ * Searches for the path, and, if found, sends it using the response object
+ * @param {response} response
+ * @param {path-like string} path 
+ */
+function send_file(response, path) {
+  var full_path = find_file(path);
+  if(full_path) response.sendFile(full_path);
+}
+
+function html_encode(s) {
+  // Thanks Stack Exchange.
+  return s.replace(/[\u00A0-\u9999<>\&]/gim, function(i) {return '&#'+i.charCodeAt(0)+';';});
+}
+
+
+
+///////////////////
+// FILE REQUESTS //
+///////////////////
+
+// External Scripts
+app.get('/external_scripts/pixi.js', function(request, response) {
+  response.sendFile(root_directory + '/external_scripts/' + pixi_version); } );
+
+app.get('/socket.io.js', function(request, response) {
+  response.sendFile(root_directory + '/node_modules/socket.io-client/dist/socket.io.js'); } );
+
+app.get('/socket.io.js.map', function(request, response) {
+  response.sendFile(root_directory + '/node_modules/socket.io-client/dist/socket.io.js.map'); } );
+  
+app.get('/external_scripts/jquery.js', function(request, response) {
+  response.sendFile(root_directory + '/external_scripts/' + jquery_version); } );
+
+app.get('/external_scripts/howler.js', function(request, response) {
+  response.sendFile(root_directory + '/external_scripts/' + howler_version); } );
+  
+app.get('/',          function(request, response) {send_file(response, 'index.html')    ;} );
+app.get('/:f',        function(request, response) {send_file(response, request.params.f);} );
+
+app.get('/:z/:i',       function(request, response) {send_file(response, request.params.z+'/'+request.params.i                                          );} );
+app.get('/:z/:d/:i',    function(request, response) {send_file(response, request.params.z+'/'+request.params.d+'/'+request.params.i                     );} );
+app.get('/:z/:a/:b/:c', function(request, response) {send_file(response, request.params.z+'/'+request.params.a+'/'+request.params.b+'/'+request.params.c);} );
+app.get('/common/avatars/:i', function(request, response) {send_file(response, 'common/avatars/' +request.params.i);} );
+app.get('/private/avatars/:i',function(request, response) {send_file(response, 'private/avatars/'+request.params.i);} );
+
+
+
+////////////////////////////
+// Lag simulator
+////////////////////////////
+
+/**
+ * Routes the supplied data to the supplied handler function after a delay.
+ * @param {function} handler // Function that receives the data after state.t_simulated_lag
+ * @param {*} data           // Incoming data.
+ */
+function delay_function(handler, data) {
+
+  // If we have a simulated lag, delay the handling of this data
+  // Note I think it would be a bad simulation if we allow this lag to vary here,
+  // because this would re-order the data, which is ensured to be in order by the TCP 
+  // protocol.
+  if(state.t_simulated_lag) setTimeout(function(){handler(data)}, state.t_simulated_lag);
+  
+  // Otherwise, just run the handler on the data.
+  else handler(data);
+}
+
+/**
+ * Emits the data on the supplied socket with the supplied key, after a delay (if not zero).
+ * @param {socket} socket 
+ * @param {String} key 
+ * @param {*} data 
+ */
+function delay_send(socket, key, data) {
+  if(socket) {
+    if(state.t_simulated_lag) setTimeout(function(){socket.emit(key,data)}, t_simulated_lag);
+    else                                            socket.emit(key,data);
+  }
+}
+
+
+
+///////////////////////////////////////////
+// Thread for what to do with new client //
+///////////////////////////////////////////
+
+var sockets     = {}; // Socket objects, sorted by id
+var last_id     = 1;  // Last assigned id; incremented with each client
+
+// Names for new players
+var first_names = ['pants', 'n00b', '1337', 'dirt', 
+                   'trash', 'no', 'terrible', 'nono'];
+var last_names  = ['tastic', 'cakes', 'pants', 'face', 'n00b', 'juice', 
+                   'bag', 'hole', 'friend', 'skillet', 'person'];
+
+// Sends the game state to the specified client id
+function send_state(id) {
+  fun.log_date('NETS_state to', id);
+
+  // Send it
+  delay_send(sockets[id], 'state', [id, state]);
+}     
+
+
+
+
+
+// When a client connects
+io.on('connection', function(socket) {
+
+  // Put the id somewhere safe.
+  socket.id = last_id++;
+
+  // Save this socket, sorted by id
+  sockets[socket.id] = socket;
+
+  /** 
+   * My own function that sends the supplied data to everyone else; 
+   * socket.broadcast.emit is not working right. 
+   */
+  function broadcast(key, data) {
+    for (id in state.clients) 
+      if(id != socket.id) delay_send(sockets[id], key, data);
+  }
+
+  // Add a new client to the list
+  if(state.clients) {
+    state.clients[socket.id] = {
+      'id'     : socket.id, 
+      'name'   : fun.random_array_element(first_names)+fun.random_array_element(last_names),
+      'team'   : 0,
+    };
+    fun.log_date('CLIENT', socket.id, 'CONNECTED');
+  } 
+  else fun.log_date('ERROR: state.clients does not exist!');
+  
+  // Summarize existing state.clients
+  for(n in state.clients) fun.log_date(' ', n, state.clients[n]);
+
+  ////////////////////////////
+  // Queries sent by client
+  ////////////////////////////
+
+  // Client says hello, asks for game state.
+  function on_hallo(data) {
+    fun.log_date(socket.id, 'NETR_hallo', data);
+    var name = data[0]; // string
+    var team = data[1]; // integer
+    
+    // Update the client name
+    if(name != '' && socket && state.clients) state.clients[socket.id].name = name;
+    if(              socket && state.clients) state.clients[socket.id].team = team;
+
+    // Send the full game state
+    send_state(socket.id);
+
+    // Tell everyone else just the client list (socket.brodcast.emit is not working)
+    broadcast('clients', state.clients);
+  }
+  socket.on('hallo', function(data) {delay_function(on_hallo, data)});
+
+
+  // Team or name change from clients
+  function on_clients(clients) {
+    fun.log_date('NETR_clients_'+String(socket.id));
+
+    // Update the clients list
+    if(clients) state.clients = clients;
+    else fun.log_date('  ERROR: no clients provided!');
+
+    // Send the game state
+    delay_send(io, 'clients', clients);
+  }
+  socket.on('clients', function(data) {delay_function(on_clients, data)});
+
+
+
+  // received a chat message
+  function on_chat(message) {
+    fun.log_date(socket.id, 'Received-chat:', socket.id, state.clients[socket.id].name, message);
+
+    // If the message starts with "/" it's a server command
+    if(message[0]=='/') {
+
+      // Split it by space
+      var s = message.split(' ');
+
+      // Reset to defaults
+      if(s[0] == '/reset') reset_game();
+
+      // Boot client by name
+      else if(s[0] == '/boot') {
+
+        // Find the client by name and boot them
+        for(var id in state.clients) if(state.clients[id].name == s[1]) {
+          delay_send(io, 'chat', [0, 'Booting ' + s[1] + '.']);
+          sockets[id].emit('yabooted');
+          sockets[id].disconnect(true);
+        }
+      }
+
+      // Set a variable
+      else if(s[0] == '/set') {
+
+        // If we can set it
+        if(s[1] in state && !state_keys_no_set.includes(s[1]) && s.length==3) {
+        
+          // Update
+          state[s[1]] = parseFloat(s[2]);
+
+          // Remember for next time
+          state_defaults[s[1]] = state[s[1]];
+
+          // Send the state to everyone
+          for(var id in sockets) send_state(id);
+        }
+
+        // Send the current settings.
+        s = 'OPTIONS:';
+        for(var key in state) if(!state_keys_no_set.includes(key)) s = s + '\n' + key + ' ' + state[key];
+        delay_send(socket, 'chat', [socket.id,s]);
+      }
+    } // end of "message starts with /"
+
+    // Send a normal chat
+    else delay_send(io, 'chat', [socket.id,html_encode(message)]);
+  }
+  socket.on('chat', function(data) {delay_function(on_chat, data)});
+
+  // Player says something. data = [player_index, key, interrupt]
+  function on_say(data) {
+    fun.log_date('NETR_say_'+String(socket.id), data);
+    
+    // Relay it to everyone else
+    broadcast('say', data);
+  }
+  socket.on('say', function(data) {delay_function(on_say, data)});
+
+  /** Player sends us their queue */
+  function on_q(data) { fun.log_date('NETR_q_'+String(socket.id), 'nq =', data[0], 'with', Object.keys(data[1]).length, 'Pieces', Object.keys(data[2]).length, 'Hands');
+    var nq       = data[0];
+    var q_pieces = data[1];
+    var q_hands  = data[2];
+    var k, update_server_piece;
+
+    // Loop over the incoming pieces q by id.
+    for(var id in q_pieces) { 
+
+      // Make sure we have a place to hold the data in the global list
+      if(!state.pieces[id]) state.pieces[id] = {};
+
+      // First make sure the holder exists in the current socket list
+      if( state.pieces[id]['ih'] 
+      && !(String(state.pieces[id]['ih']) in Object.keys(sockets)) ) {
+        //console.log('  holder socket.id', String(state.pieces[id]['ih']), 'not in', Object.keys(sockets), 'removing');
+        delete state.pieces[id]['ih'];
+        delete state.pieces[id]['ih.i'];
+        delete state.pieces[id]['ih.n'];
+      }
+
+      // If no one is hold it (0 or undefined) OR the holder is this client, set a flag to update the server state for this piece
+      // Otherwise, we update the incoming q_pieces state with that of the server
+      update_server_piece = !state.pieces[id]['ih'] || state.pieces[id]['ih'] == socket.id;
+      
+      // Loop over attributes and transfer or defer to state, depending on who is holding the piece
+      for(k in q_pieces[id]) {
+        
+        // If it is valid to update the server state for this piece
+        if(update_server_piece) {
+
+          // Update the state with the value, last setter, and last setter nq.
+          state.pieces[id][k]      = q_pieces[id][k];
+          state.pieces[id][k+'.i'] = q_pieces[id][k+'.i'] = socket.id;
+          state.pieces[id][k+'.n'] = q_pieces[id][k+'.n'] = nq;
+        }
+        
+        // Otherwise overwrite the q_pieces entry
+        else {
+          // Defer to the state's value, last setter, and last setter's nq
+          q_pieces[id][k]      = state.pieces[id][k];
+          q_pieces[id][k+'.i'] = state.pieces[id][k+'.i'];
+          q_pieces[id][k+'.n'] = state.pieces[id][k+'.i'];
+        }
+
+      } // end of corrective loop over attributes
+    } // end of loop over pieces
+
+    // Loop over the hands q.
+    for(var id in q_hands) {
+
+      // Store the supplied properties
+      if(!state.hands[id]) state.hands[id] = {};
+      for(var k in q_hands[id]) state.hands[id][k] = q_hands[id][k];
+    }
+
+    delay_send(io, 'q', [socket.id, nq, q_pieces, q_hands]);
+    //broadcast('q', [socket.id, q_pieces, q_hands]); // Leads to unsync
+  }
+  socket.on('q', function(data) {delay_function(on_q, data)});
+
+  // handle the disconnect
+  function on_disconnect(data) {
+    // Get the id asap before it disappears (annoying)
+    var id = socket.id;
+
+    // find the client index
+    fun.log_date(id, "disconnecting.", data);
+    
+    // Delete the client data. Socket will delete itself
+    if(state.clients) delete state.clients[id];  
+
+    // Delete the socket from the list
+    if(sockets[id]) delete sockets[id];
+
+    // tell the world!
+    delay_send(io, 'clients', state.clients);
+  }
+  socket.on('disconnect', function(data) {delay_function(on_disconnect, data)});
+
+}); // end of io.on('connection')
+
+
+
+// Send a full update to everyone, excluding recently touched pieces
+function send_full_update() { 
+  
+  /*// Loop over all the pieces we know about, and add the long untouched pieces to 
+  // the outbound queue
+  var q_pieces = {};
+  var t        = Date.now();
+  for(var id in state.pieces) { var p = state.pieces[id];
+    
+    // If it's been awhile since anyone touched this piece, add it.
+    if(t-p['tq'] > state.t_block_update) q_pieces[id] = p;
+  }*/
+
+  // Send the queue
+  fun.log_date('send_full_update()', Object.keys(state.pieces).length, 'pieces');
+  delay_send(io, 'q', [0, 0, state.pieces, {}]);
+
+  // Start the next full update
+  setTimeout(send_full_update, state.t_full_update);
+
+}; send_full_update(); // end / launch of send_full_update()
+
+
+// Start a timer for maintenance / updates
+setInterval(function() {
+
+}, 250);
+
+
+
+// actually start listening for requests
+http.listen(port, function() {
+  fun.log_date('listening on port '+String(port));
+});